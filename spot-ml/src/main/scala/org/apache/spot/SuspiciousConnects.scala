--- conflicted
+++ resolved
@@ -8,10 +8,7 @@
 import org.apache.spot.netflow.FlowSuspiciousConnectsAnalysis
 import org.apache.spot.proxy.ProxySuspiciousConnectsAnalysis
 import org.apache.spot.utilities.data.InputOutputDataHandler
-<<<<<<< HEAD
-=======
 
->>>>>>> a58345ec
 
 /**
   * Top level entrypoint to execute suspicious connections analysis on network data.
@@ -55,11 +52,6 @@
           System.exit(0)
         }
 
-<<<<<<< HEAD
-
-
-=======
->>>>>>> a58345ec
         analysis match {
           case "flow" => FlowSuspiciousConnectsAnalysis.run(config, sparkContext, sqlContext, logger, inputDataFrame)
           case "dns" => DNSSuspiciousConnectsAnalysis.run(config, sparkContext, sqlContext, logger, inputDataFrame)
