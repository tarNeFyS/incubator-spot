package org.apache.spot.netflow.model

import org.apache.log4j.Logger
import org.apache.spark.SparkContext
import org.apache.spark.sql.functions._
import org.apache.spark.sql.types.StructType
import org.apache.spark.sql.{DataFrame, Row, SQLContext, WideUDFs}
import org.apache.spot.spotldacwrapper.{SpotLDACInput, SpotLDACOutput}
import org.apache.spot.spotldacwrapper.SpotLDACSchema._
import org.apache.spot.SuspiciousConnectsArgumentParser.SuspiciousConnectsConfig
import org.apache.spot.netflow.FlowSchema._
import org.apache.spot.netflow.FlowWordCreator
import org.apache.spot.utilities.Quantiles
import WideUDFs.udf
import org.apache.spot.spotldacwrapper.SpotLDACWrapper

/**
  * A probabilistic model of the netflow traffic observed in a network.
  *
  * The model uses a topic-modelling approach that:
  * 1. Simplifies netflow records into words, one word at the source IP and another (possibly different) at the
  *    destination IP.
  * 2. The netflow words about each IP are treated as collections of thes words.
  * 3. A topic modelling approach is used to infer a collection of "topics" that represent common profiles
  *    of network traffic. These "topics" are probability distributions on words.
  * 4. Each IP has a mix of topics corresponding to its behavior.
  * 5. The probability of a word appearing in the traffic about an IP is estimated by simplifying its netflow record
  *    into a word, and then combining the word probabilities per topic using the topic mix of the particular IP.
  *
  * Create these models using the  factory in the companion object.
  *
  * @param topicCount Number of topics (profiles of common traffic patterns) used in the topic modelling routine.
  * @param ipToTopicMixDF DataFrame assigning a distribution on topics to each document or IP.
  * @param wordToPerTopicProb Map assigning to each word it's per-topic probabilities.
  *                           Ie. Prob [word | t ] for t = 0 to topicCount -1
  * @param timeCuts Quantile cut-offs for binning time-of-day values when forming words from netflow records.
  * @param ibytCuts Quantile cut-offs for binning ibyt values when forming words from netflow records.
  * @param ipktCuts Quantile cut-offs for binning ipkt values when forming words from netflow records.
  */

class FlowSuspiciousConnectsModel(topicCount: Int,
                                  ipToTopicMixDF: DataFrame,
                                  wordToPerTopicProb: Map[String, Array[Double]],
                                  timeCuts: Array[Double],
                                  ibytCuts: Array[Double],
                                  ipktCuts: Array[Double]) {


  def score(sc: SparkContext, sqlContext: SQLContext, flowRecords: DataFrame): DataFrame = {

    val wordToPerTopicProbBC = sc.broadcast(wordToPerTopicProb)


    /** A left outer join (below) takes rows from the left DF for which the join expression is not
      * satisfied (for any entry in the right DF), and fills in 'null' values (for the additional columns).
      */
    val dataWithSrcTopicMix = {
<<<<<<< HEAD

      val joinedDF = inDF.join(ipToTopicMixDF, inDF(SourceIP) === ipToTopicMixDF(DocumentName), "left_outer")
      val schemaWithSrcTopicMix = inDF.schema.fieldNames :+ TopicProbabilityMix
      val dataWithSrcIpProb: DataFrame = joinedDF.selectExpr(schemaWithSrcTopicMix: _*)
        .withColumnRenamed(TopicProbabilityMix, SrcIpTopicMix)

      val joinedDF2 = dataWithSrcIpProb.join(ipToTopicMixDF,
        dataWithSrcIpProb(DestinationIP) === ipToTopicMixDF(DocumentName),
      "left_outer")
      val schema = dataWithSrcIpProb.schema.fieldNames :+  TopicProbabilityMix
      joinedDF2.selectExpr(schema: _*).withColumnRenamed(TopicProbabilityMix, DstIpTopicMix)
=======
      val recordsWithSrcIPTopicMixes = flowRecords.join(ipToTopicMixDF,
        flowRecords(SourceIP) === ipToTopicMixDF("ip"), "left_outer")
      val schemaWithSrcTopicMix = flowRecords.schema.fieldNames :+ "topicMix"
      val dataWithSrcIpProb: DataFrame = recordsWithSrcIPTopicMixes.selectExpr(schemaWithSrcTopicMix: _*)
        .withColumnRenamed("topicMix", SrcIpTopicMix)

      val recordsWithIPTopicMixes = dataWithSrcIpProb.join(ipToTopicMixDF,
        dataWithSrcIpProb(DestinationIP) === ipToTopicMixDF("ip"), "left_outer")
      val schema = dataWithSrcIpProb.schema.fieldNames :+  "topicMix"
        recordsWithIPTopicMixes.selectExpr(schema: _*).withColumnRenamed("topicMix", DstIpTopicMix)
>>>>>>> e53443af
    }

    val scoreFunction =  new FlowScoreFunction(timeCuts,
        ibytCuts,
        ipktCuts,
        topicCount,
        wordToPerTopicProbBC)


    val scoringUDF = udf((hour: Int,
                          minute: Int,
                          second: Int,
                          srcIP: String,
                          dstIP: String,
                          srcPort: Int,
                          dstPort: Int,
                          ipkt: Long,
                          ibyt: Long,
                          srcIpTopicMix: Seq[Double],
                          dstIpTopicMix: Seq[Double]) =>
      scoreFunction.score(hour,
        minute,
        second,
        srcIP,
        dstIP,
        srcPort,
        dstPort,
        ipkt,
        ibyt,
        srcIpTopicMix,
        dstIpTopicMix))


    dataWithSrcTopicMix.withColumn(Score,
      scoringUDF(FlowSuspiciousConnectsModel.ModelColumns :+ col(SrcIpTopicMix) :+ col(DstIpTopicMix): _*))

  }

}

/**
  * Contains dataframe schema information as well as the train-from-dataframe routine
  * (which is a kind of factory routine) for [[FlowSuspiciousConnectsModel]] instances.
  *
  */
object FlowSuspiciousConnectsModel {

  val ModelSchema = StructType(List(HourField,
    MinuteField,
    SecondField,
    SourceIPField,
    DestinationIPField,
    SourcePortField,
    DestinationPortField,
    IpktField,
    IbytField))

  val ModelColumns = ModelSchema.fieldNames.toList.map(col)

  def trainNewModel(sparkContext: SparkContext,
                    sqlContext: SQLContext,
                    logger: Logger,
                    config: SuspiciousConnectsConfig,
                    inDF: DataFrame,
                    topicCount: Int): FlowSuspiciousConnectsModel = {

    logger.info("Training netflow suspicious connects model from " + config.inputPath)

    val selectedDF = inDF.select(ModelColumns: _*)


    val totalDataDF = selectedDF.unionAll(FlowFeedback.loadFeedbackDF(sparkContext,
      sqlContext,
      config.scoresFile,
      config.duplicationFactor))



    // create quantile cut-offs

    val timeCuts = Quantiles.computeDeciles(totalDataDF
      .select(Hour, Minute, Second)
      .rdd
      .map({ case Row(hours: Int, minutes: Int, seconds: Int) => 3600 * hours + 60 * minutes + seconds }))

    logger.info(timeCuts.mkString(","))

    logger.info("calculating byte cuts ...")

    val ibytCuts = Quantiles.computeDeciles(totalDataDF
      .select(Ibyt)
      .rdd
      .map({ case Row(ibyt: Long) => ibyt.toDouble }))

    logger.info(ibytCuts.mkString(","))

    logger.info("calculating pkt cuts")

    val ipktCuts = Quantiles.computeQuintiles(totalDataDF
      .select(Ipkt)
      .rdd
      .map({ case Row(ipkt: Long) => ipkt.toDouble }))


    logger.info(ipktCuts.mkString(","))

    // simplify DNS log entries into "words"

    val flowWordCreator = new FlowWordCreator(timeCuts, ibytCuts, ipktCuts)

    val srcWordUDF = flowWordCreator.srcWordUDF
    val dstWordUDF = flowWordCreator.dstWordUDF

    val dataWithWordsDF = totalDataDF.withColumn(SourceWord, flowWordCreator.srcWordUDF(ModelColumns: _*))
      .withColumn(DestinationWord, flowWordCreator.dstWordUDF(ModelColumns: _*))

    // Aggregate per-word counts at each IP
    val srcWordCounts = dataWithWordsDF.select(SourceIP, SourceWord)
      .map({ case Row(sourceIp: String, sourceWord: String) => (sourceIp, sourceWord) -> 1 })
      .reduceByKey(_ + _)

    val dstWordCounts = dataWithWordsDF.select(DestinationIP, DestinationWord)
      .map({ case Row(destinationIp: String, destinationWord: String) => (destinationIp, destinationWord) -> 1 })
      .reduceByKey(_ + _)

    val ipWordCounts =
      sparkContext.union(srcWordCounts, dstWordCounts)
        .reduceByKey(_ + _)
        .map({ case ((ip, word), count) => SpotLDACInput(ip, word, count) })


    val SpotLDACOutput(ipToTopicMixDF, wordToPerTopicProb) = SpotLDACWrapper.runLDA(ipWordCounts,
      config.modelFile,
      config.hdfsModelFile,
      config.topicDocumentFile,
      config.topicWordFile,
      config.mpiPreparationCmd,
      config.mpiCmd,
      config.mpiProcessCount,
      config.topicCount,
      config.localPath,
      config.ldaPath,
      config.localUser,
      config.analysis,
      config.nodes,
      config.ldaPRGSeed,
      sparkContext,
      sqlContext,
      logger
    )


    new FlowSuspiciousConnectsModel(topicCount,
      ipToTopicMixDF,
      wordToPerTopicProb,
      timeCuts,
      ibytCuts,
      ipktCuts)
  }

}<|MERGE_RESOLUTION|>--- conflicted
+++ resolved
@@ -55,30 +55,17 @@
       * satisfied (for any entry in the right DF), and fills in 'null' values (for the additional columns).
       */
     val dataWithSrcTopicMix = {
-<<<<<<< HEAD
-
-      val joinedDF = inDF.join(ipToTopicMixDF, inDF(SourceIP) === ipToTopicMixDF(DocumentName), "left_outer")
-      val schemaWithSrcTopicMix = inDF.schema.fieldNames :+ TopicProbabilityMix
-      val dataWithSrcIpProb: DataFrame = joinedDF.selectExpr(schemaWithSrcTopicMix: _*)
+
+      val recordsWithSrcIPTopicMixes = flowRecords.join(ipToTopicMixDF,
+        flowRecords(SourceIP) === ipToTopicMixDF(DocumentName), "left_outer")
+      val schemaWithSrcTopicMix = flowRecords.schema.fieldNames :+ TopicProbabilityMix
+      val dataWithSrcIpProb: DataFrame = recordsWithSrcIPTopicMixes.selectExpr(schemaWithSrcTopicMix: _*)
         .withColumnRenamed(TopicProbabilityMix, SrcIpTopicMix)
 
-      val joinedDF2 = dataWithSrcIpProb.join(ipToTopicMixDF,
-        dataWithSrcIpProb(DestinationIP) === ipToTopicMixDF(DocumentName),
-      "left_outer")
+      val recordsWithIPTopicMixes = dataWithSrcIpProb.join(ipToTopicMixDF,
+        dataWithSrcIpProb(DestinationIP) === ipToTopicMixDF(DocumentName), "left_outer")
       val schema = dataWithSrcIpProb.schema.fieldNames :+  TopicProbabilityMix
-      joinedDF2.selectExpr(schema: _*).withColumnRenamed(TopicProbabilityMix, DstIpTopicMix)
-=======
-      val recordsWithSrcIPTopicMixes = flowRecords.join(ipToTopicMixDF,
-        flowRecords(SourceIP) === ipToTopicMixDF("ip"), "left_outer")
-      val schemaWithSrcTopicMix = flowRecords.schema.fieldNames :+ "topicMix"
-      val dataWithSrcIpProb: DataFrame = recordsWithSrcIPTopicMixes.selectExpr(schemaWithSrcTopicMix: _*)
-        .withColumnRenamed("topicMix", SrcIpTopicMix)
-
-      val recordsWithIPTopicMixes = dataWithSrcIpProb.join(ipToTopicMixDF,
-        dataWithSrcIpProb(DestinationIP) === ipToTopicMixDF("ip"), "left_outer")
-      val schema = dataWithSrcIpProb.schema.fieldNames :+  "topicMix"
-        recordsWithIPTopicMixes.selectExpr(schema: _*).withColumnRenamed("topicMix", DstIpTopicMix)
->>>>>>> e53443af
+        recordsWithIPTopicMixes.selectExpr(schema: _*).withColumnRenamed(TopicProbabilityMix, DstIpTopicMix)
     }
 
     val scoreFunction =  new FlowScoreFunction(timeCuts,
