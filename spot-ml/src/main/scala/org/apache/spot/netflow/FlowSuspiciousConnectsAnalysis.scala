--- conflicted
+++ resolved
@@ -9,10 +9,7 @@
 import org.apache.spot.netflow.FlowSchema._
 import org.apache.spot.netflow.model.FlowSuspiciousConnectsModel
 import org.apache.spot.utilities.data.validation.{InvalidDataHandler => dataValidation}
-<<<<<<< HEAD
 
-=======
->>>>>>> a58345ec
 
 /**
   * The suspicious connections analysis of netflow records develops a probabilistic model the traffic about each
@@ -21,7 +18,7 @@
 
 object FlowSuspiciousConnectsAnalysis {
 
-<<<<<<< HEAD
+
   def run(config: SuspiciousConnectsConfig, sparkContext: SparkContext, sqlContext: SQLContext, logger: Logger,
           inputFlowRecords: DataFrame) = {
 
@@ -30,14 +27,6 @@
     val cleanFlowRecords = filterAndSelectCleanFlowRecords(inputFlowRecords)
 
     val scoredFlowRecords = detectFlowAnomalies(cleanFlowRecords, config, sparkContext, sqlContext, logger)
-=======
-  def run(config: SuspiciousConnectsConfig, sparkContext: SparkContext, sqlContext: SQLContext,
-          logger: Logger, inputFlowRecords: DataFrame) = {
-
-    logger.info("Starting flow suspicious connects analysis.")
-
-    val cleanFlowRecords = filterAndSelectCleanFlowRecords(inputFlowRecords)
->>>>>>> a58345ec
 
     val filteredFlowRecords = filterScoredFlowRecords(scoredFlowRecords, config.threshold)
 
@@ -78,7 +67,6 @@
 
     logger.info("Fitting probabilistic model to data")
     val model =
-<<<<<<< HEAD
       FlowSuspiciousConnectsModel.trainNewModel(sparkContext, sqlContext, logger, config, data, config.topicCount)
 
     logger.info("Identifying outliers")
@@ -161,110 +149,8 @@
 
   }
 
-=======
-      FlowSuspiciousConnectsModel.trainNewModel(sparkContext, sqlContext, logger, config, cleanFlowRecords, config.topicCount)
 
-    logger.info("Scoring")
-    val scoredFlowRecords = model.score(sparkContext, sqlContext, cleanFlowRecords)
 
-    val filteredFlowRecords = filterScoredFlowRecords(scoredFlowRecords, config.threshold)
-
-    val orderedFlowRecords = filteredFlowRecords.orderBy(Score)
-
-    val mostSuspiciousFlowRecords =
-      if(config.maxResults > 0 ) orderedFlowRecords.limit(config.maxResults) else orderedFlowRecords
-
-    val outputFlowRecords = mostSuspiciousFlowRecords.select(OutSchema: _*)
-
-    logger.info("Netflow  suspicious connects analysis completed.")
-    logger.info("Saving results to : " + config.hdfsScoredConnect)
-    outputFlowRecords.map(_.mkString(config.outputDelimiter)).saveAsTextFile(config.hdfsScoredConnect)
-
-    val invalidFlowRecords = filterAndSelectInvalidFlowRecords(inputFlowRecords)
-    dataValidation.showAndSaveInvalidRecords(invalidFlowRecords, config.hdfsScoredConnect, logger)
-
-    val corruptFlowRecords = filterAndSelectCorruptFlowRecords(scoredFlowRecords)
-    dataValidation.showAndSaveCorruptRecords(corruptFlowRecords, config.hdfsScoredConnect, logger)
-
-  }
-
-  /**
-    *
-    * @param inputFlowRecords raw flow records
-    * @return
-    */
-  def filterAndSelectCleanFlowRecords(inputFlowRecords: DataFrame): DataFrame ={
-
-    val cleanFlowRecordsFilter = inputFlowRecords(Hour).between(0, 23) &&
-      inputFlowRecords(Minute).between(0, 59) &&
-      inputFlowRecords(Second).between(0, 59) &&
-      inputFlowRecords(TimeReceived).isNotNull &&
-      inputFlowRecords(SourceIP).isNotNull &&
-      inputFlowRecords(DestinationIP).isNotNull &&
-      inputFlowRecords(SourcePort).isNotNull &&
-      inputFlowRecords(DestinationPort).isNotNull &&
-      inputFlowRecords(Ibyt).isNotNull &&
-      inputFlowRecords(Ipkt).isNotNull
-
-    inputFlowRecords
-      .filter(cleanFlowRecordsFilter)
-      .select(InSchema: _*)
-
-  }
-
-  /**
-    *
-    * @param inputFlowRecords raw flow records.
-    * @return
-    */
-  def filterAndSelectInvalidFlowRecords(inputFlowRecords: DataFrame): DataFrame = {
-
-    val invalidFlowRecordsFilter = inputFlowRecords(Hour).between(0,23) &&
-      inputFlowRecords(Minute).between(0,59) &&
-      inputFlowRecords(Second).between(0,59) &&
-      inputFlowRecords(TimeReceived).isNull ||
-      inputFlowRecords(SourceIP).isNull ||
-      inputFlowRecords(DestinationIP).isNull ||
-      inputFlowRecords(SourcePort).isNull ||
-      inputFlowRecords(DestinationPort).isNull ||
-      inputFlowRecords(Ibyt).isNull ||
-      inputFlowRecords(Ipkt).isNull
-
-    inputFlowRecords
-      .filter(invalidFlowRecordsFilter)
-      .select(InSchema: _*)
-  }
-
-  /**
-    *
-    * @param scoredFlowRecords scored flow records.
-    * @param threshold score tolerance.
-    * @return
-    */
-  def filterScoredFlowRecords(scoredFlowRecords: DataFrame, threshold: Double): DataFrame = {
-
-    val filteredFlowRecordsFilter = scoredFlowRecords(Score).leq(threshold) &&
-    scoredFlowRecords(Score).gt(dataValidation.ScoreError)
-
-    scoredFlowRecords.filter(filteredFlowRecordsFilter)
-  }
-
-  /**
-    *
-    * @param scoredFlowRecords scored flow records.
-    * @return
-    */
-  def filterAndSelectCorruptFlowRecords(scoredFlowRecords: DataFrame): DataFrame = {
-
-    val corruptFlowRecordsFilter = scoredFlowRecords(Score).equalTo(dataValidation.ScoreError)
-
-    scoredFlowRecords
-      .filter(corruptFlowRecordsFilter)
-      .select(OutSchema: _*)
-
-  }
-
->>>>>>> a58345ec
   val InSchema = StructType(List(TimeReceivedField,
     YearField,
     MonthField,
@@ -302,8 +188,5 @@
       OpktField,
       ObytField,
       ScoreField)).fieldNames.map(col)
-<<<<<<< HEAD
 
-=======
->>>>>>> a58345ec
 }