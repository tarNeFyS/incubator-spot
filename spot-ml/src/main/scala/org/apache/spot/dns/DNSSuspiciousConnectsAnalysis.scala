package org.apache.spot.dns

import org.apache.log4j.Logger
import org.apache.spark.SparkContext
import org.apache.spark.sql.functions._
import org.apache.spark.sql.types._
import org.apache.spark.sql.{DataFrame, SQLContext}
import org.apache.spot.SuspiciousConnectsArgumentParser.SuspiciousConnectsConfig
import org.apache.spot.dns.DNSSchema._
import org.apache.spot.dns.model.DNSSuspiciousConnectsModel
import org.apache.log4j.Logger
import org.apache.spot.dns.model.DNSSuspiciousConnectsModel.ModelSchema
import org.apache.spot.proxy.ProxySchema.Score
import org.apache.spot.utilities.data.validation.{InvalidDataHandler => dataValidation}
<<<<<<< HEAD

=======
>>>>>>> a58345ec

/**
  * The suspicious connections analysis of DNS log data develops a probabilistic model the DNS queries
  * made by each client IP and flags
  */

object DNSSuspiciousConnectsAnalysis {

<<<<<<< HEAD

  /**
    * Run suspicious connections analysis on DNS log data.
    * Saves the most suspicious connections to a CSV file on HDFS.
    *
    * @param config Object encapsulating runtime parameters and CLI options.
    * @param sparkContext
    * @param sqlContext
    * @param logger
    */
  def run(config: SuspiciousConnectsConfig, sparkContext: SparkContext, sqlContext: SQLContext, logger: Logger,
          inputDNSRecords: DataFrame) = {


    logger.info("Starting DNS suspicious connects analysis.")

    val userDomain = config.userDomain

    val cleanDNSRecords = filterAndSelectCleanDNSRecords(inputDNSRecords)

    logger.info("Training the model")

    val scoredDNSRecords = detectDNSAnomalies(cleanDNSRecords, config, sparkContext, sqlContext, logger)

    val filteredDNSRecords = filterScoredDNSRecords(scoredDNSRecords, config.threshold)

    val orderedDNSRecords = filteredDNSRecords.orderBy(Score)

    val mostSuspiciousDNSRecords = if(config.maxResults > 0)  orderedDNSRecords.limit(config.maxResults) else orderedDNSRecords

    val outputDNSRecords = mostSuspiciousDNSRecords.select(OutSchema:_*).sort(Score)

    logger.info("DNS  suspicious connects analysis completed.")
    logger.info("Saving results to : " + config.hdfsScoredConnect)
    outputDNSRecords.map(_.mkString(config.outputDelimiter)).saveAsTextFile(config.hdfsScoredConnect)

    val invalidDNSRecords = filterAndSelectInvalidDNSRecords(inputDNSRecords)
    dataValidation.showAndSaveInvalidRecords(invalidDNSRecords, config.hdfsScoredConnect, logger)

    val corruptDNSRecords = filterAndSelectCorruptDNSRecords(scoredDNSRecords)
    dataValidation.showAndSaveCorruptRecords(corruptDNSRecords, config.hdfsScoredConnect, logger)
  }

=======
>>>>>>> a58345ec
  /**
    * Identify anomalous DNS log entries in in the provided data frame.
    *
    * @param data Data frame of DNS entries
    * @param config
    * @param sparkContext
    * @param sqlContext
    * @param logger
    * @return
    */
<<<<<<< HEAD
  def detectDNSAnomalies(data: DataFrame, config: SuspiciousConnectsConfig,
                         sparkContext: SparkContext,
                         sqlContext: SQLContext,
                         logger: Logger) : DataFrame = {

    val userDomain = config.userDomain
    logger.info("Fitting probabilistic model to data")
    val model =
      DNSSuspiciousConnectsModel.trainNewModel(sparkContext, sqlContext, logger, config, data, config.topicCount)

    logger.info("Identifying outliers")
    model.score(sparkContext, sqlContext, data, userDomain)
  }
=======
  def run(config: SuspiciousConnectsConfig, sparkContext: SparkContext, sqlContext: SQLContext, logger: Logger,
          inputDNSRecords: DataFrame) = {

    logger.info("Starting DNS suspicious connects analysis.")
>>>>>>> a58345ec

  /**
    *
    * @param inputDNSRecords raw DNS records.
    * @return
    */
  def filterAndSelectCleanDNSRecords(inputDNSRecords: DataFrame): DataFrame ={

    val cleanDNSRecordsFilter = inputDNSRecords(Timestamp).isNotNull &&
      inputDNSRecords(Timestamp).notEqual("") &&
      inputDNSRecords(Timestamp).notEqual("-") &&
      inputDNSRecords(UnixTimestamp).isNotNull &&
      inputDNSRecords(FrameLength).isNotNull &&
      inputDNSRecords(QueryName).isNotNull &&
      inputDNSRecords(QueryName).notEqual("") &&
      inputDNSRecords(QueryName).notEqual("-") &&
      inputDNSRecords(QueryName).notEqual("(empty)") &&
      inputDNSRecords(ClientIP).isNotNull &&
      inputDNSRecords(ClientIP).notEqual("") &&
      inputDNSRecords(ClientIP).notEqual("-") &&
      ((inputDNSRecords(QueryClass).isNotNull &&
        inputDNSRecords(QueryClass).notEqual("") &&
        inputDNSRecords(QueryClass).notEqual("-")) ||
        inputDNSRecords(QueryType).isNotNull ||
        inputDNSRecords(QueryResponseCode).isNotNull)

    inputDNSRecords
      .filter(cleanDNSRecordsFilter)
      .select(InSchema: _*)
      .na.fill(DefaultQueryClass, Seq(QueryClass))
      .na.fill(DefaultQueryType, Seq(QueryType))
      .na.fill(DefaultQueryResponseCode, Seq(QueryResponseCode))
  }

<<<<<<< HEAD
  /**
    *
    * @param inputDNSRecords raw DNS records.
    * @return
    */
  def filterAndSelectInvalidDNSRecords(inputDNSRecords: DataFrame): DataFrame ={

    val invalidDNSRecordsFilter = inputDNSRecords(Timestamp).isNull ||
      inputDNSRecords(Timestamp).equalTo("") ||
      inputDNSRecords(Timestamp).equalTo("-") ||
      inputDNSRecords(UnixTimestamp).isNull ||
      inputDNSRecords(FrameLength).isNull ||
      inputDNSRecords(QueryName).isNull ||
      inputDNSRecords(QueryName).equalTo("") ||
      inputDNSRecords(QueryName).equalTo("-") ||
      inputDNSRecords(QueryName).equalTo("(empty)") ||
      inputDNSRecords(ClientIP).isNull ||
      inputDNSRecords(ClientIP).equalTo("") ||
      inputDNSRecords(ClientIP).equalTo("-") ||
      ((inputDNSRecords(QueryClass).isNull ||
        inputDNSRecords(QueryClass).equalTo("") ||
        inputDNSRecords(QueryClass).equalTo("-")) &&
        inputDNSRecords(QueryType).isNull &&
        inputDNSRecords(QueryResponseCode).isNull)

    inputDNSRecords
      .filter(invalidDNSRecordsFilter)
      .select(InSchema: _*)
  }
=======
    val cleanDNSRecords = filterAndSelectCleanDNSRecords(inputDNSRecords)
>>>>>>> a58345ec

  /**
    *
    * @param scoredDNSRecords scored DNS records.
    * @param threshold score tolerance.
    * @return
    */
  def filterScoredDNSRecords(scoredDNSRecords: DataFrame, threshold: Double): DataFrame ={

<<<<<<< HEAD
    val filteredDNSRecordsFilter = scoredDNSRecords(Score).leq(threshold) &&
      scoredDNSRecords(Score).gt(dataValidation.ScoreError)

    scoredDNSRecords.filter(filteredDNSRecordsFilter)
  }

  /**
    *
    * @param scoredDNSRecords scored DNS records.
    * @return
    */
  def filterAndSelectCorruptDNSRecords(scoredDNSRecords: DataFrame): DataFrame = {

    val corruptDNSRecordsFilter = scoredDNSRecords(Score).equalTo(dataValidation.ScoreError)

    scoredDNSRecords
      .filter(corruptDNSRecordsFilter)
      .select(OutSchema: _*)

  }

=======
    val model =
      DNSSuspiciousConnectsModel.trainNewModel(sparkContext, sqlContext, logger, config, cleanDNSRecords, config.topicCount)

    logger.info("Scoring")
    val scoredDNSRecords = model.score(sparkContext, sqlContext, cleanDNSRecords, userDomain)

    val filteredDNSRecords = filterScoredDNSRecords(scoredDNSRecords, config.threshold)

    val orderedDNSRecords = filteredDNSRecords.orderBy(Score)

    val mostSuspiciousDNSRecords = if(config.maxResults > 0)  orderedDNSRecords.limit(config.maxResults) else orderedDNSRecords

    val outputDNSRecords = mostSuspiciousDNSRecords.select(OutSchema:_*).sort(Score)

    logger.info("DNS  suspicious connects analysis completed.")
    logger.info("Saving results to : " + config.hdfsScoredConnect)
    outputDNSRecords.map(_.mkString(config.outputDelimiter)).saveAsTextFile(config.hdfsScoredConnect)

    val invalidDNSRecords = filterAndSelectInvalidDNSRecords(inputDNSRecords)
    dataValidation.showAndSaveInvalidRecords(invalidDNSRecords, config.hdfsScoredConnect, logger)

    val corruptDNSRecords = filterAndSelectCorruptDNSRecords(scoredDNSRecords)
    dataValidation.showAndSaveCorruptRecords(corruptDNSRecords, config.hdfsScoredConnect, logger)
  }

  /**
    *
    * @param inputDNSRecords raw DNS records.
    * @return
    */
  def filterAndSelectCleanDNSRecords(inputDNSRecords: DataFrame): DataFrame ={

    val cleanDNSRecordsFilter = inputDNSRecords(Timestamp).isNotNull &&
      inputDNSRecords(Timestamp).notEqual("") &&
      inputDNSRecords(Timestamp).notEqual("-") &&
      inputDNSRecords(UnixTimestamp).isNotNull &&
      inputDNSRecords(FrameLength).isNotNull &&
      inputDNSRecords(QueryName).isNotNull &&
      inputDNSRecords(QueryName).notEqual("") &&
      inputDNSRecords(QueryName).notEqual("-") &&
      inputDNSRecords(QueryName).notEqual("(empty)") &&
      inputDNSRecords(ClientIP).isNotNull &&
      inputDNSRecords(ClientIP).notEqual("") &&
      inputDNSRecords(ClientIP).notEqual("-") &&
      ((inputDNSRecords(QueryClass).isNotNull &&
        inputDNSRecords(QueryClass).notEqual("") &&
        inputDNSRecords(QueryClass).notEqual("-")) ||
        inputDNSRecords(QueryType).isNotNull ||
        inputDNSRecords(QueryResponseCode).isNotNull)

    inputDNSRecords
      .filter(cleanDNSRecordsFilter)
      .select(InSchema: _*)
      .na.fill(DefaultQueryClass, Seq(QueryClass))
      .na.fill(DefaultQueryType, Seq(QueryType))
      .na.fill(DefaultQueryResponseCode, Seq(QueryResponseCode))
  }

  /**
    *
    * @param inputDNSRecords raw DNS records.
    * @return
    */
  def filterAndSelectInvalidDNSRecords(inputDNSRecords: DataFrame): DataFrame ={

    val invalidDNSRecordsFilter = inputDNSRecords(Timestamp).isNull ||
      inputDNSRecords(Timestamp).equalTo("") ||
      inputDNSRecords(Timestamp).equalTo("-") ||
      inputDNSRecords(UnixTimestamp).isNull ||
      inputDNSRecords(FrameLength).isNull ||
      inputDNSRecords(QueryName).isNull ||
      inputDNSRecords(QueryName).equalTo("") ||
      inputDNSRecords(QueryName).equalTo("-") ||
      inputDNSRecords(QueryName).equalTo("(empty)") ||
      inputDNSRecords(ClientIP).isNull ||
      inputDNSRecords(ClientIP).equalTo("") ||
      inputDNSRecords(ClientIP).equalTo("-") ||
      ((inputDNSRecords(QueryClass).isNull ||
        inputDNSRecords(QueryClass).equalTo("") ||
        inputDNSRecords(QueryClass).equalTo("-")) &&
        inputDNSRecords(QueryType).isNull &&
        inputDNSRecords(QueryResponseCode).isNull)

    inputDNSRecords
      .filter(invalidDNSRecordsFilter)
      .select(InSchema: _*)
  }

  /**
    *
    * @param scoredDNSRecords scored DNS records.
    * @param threshold score tolerance.
    * @return
    */
  def filterScoredDNSRecords(scoredDNSRecords: DataFrame, threshold: Double): DataFrame ={

    val filteredDNSRecordsFilter = scoredDNSRecords(Score).leq(threshold) &&
      scoredDNSRecords(Score).gt(dataValidation.ScoreError)

    scoredDNSRecords.filter(filteredDNSRecordsFilter)
  }

  /**
    *
    * @param scoredDNSRecords scored DNS records.
    * @return
    */
  def filterAndSelectCorruptDNSRecords(scoredDNSRecords: DataFrame): DataFrame = {

    val corruptDNSRecordsFilter = scoredDNSRecords(Score).equalTo(dataValidation.ScoreError)

    scoredDNSRecords
      .filter(corruptDNSRecordsFilter)
      .select(OutSchema: _*)

  }
>>>>>>> a58345ec

  val DefaultQueryClass = "unknown"
  val DefaultQueryType = -1
  val DefaultQueryResponseCode = -1

  val InStructType = StructType(List(TimestampField, UnixTimestampField, FrameLengthField, ClientIPField,
    QueryNameField, QueryClassField, QueryTypeField, QueryResponseCodeField))

  val InSchema = InStructType.fieldNames.map(col)

  assert(ModelSchema.fields.forall(InStructType.fields.contains(_)))

  val OutSchema = StructType(
    List(TimestampField,
      UnixTimestampField,
      FrameLengthField,
      ClientIPField,
      QueryNameField,
      QueryClassField,
      QueryTypeField,
      QueryResponseCodeField,
      ScoreField)).fieldNames.map(col)
<<<<<<< HEAD

=======
>>>>>>> a58345ec
}<|MERGE_RESOLUTION|>--- conflicted
+++ resolved
@@ -12,10 +12,6 @@
 import org.apache.spot.dns.model.DNSSuspiciousConnectsModel.ModelSchema
 import org.apache.spot.proxy.ProxySchema.Score
 import org.apache.spot.utilities.data.validation.{InvalidDataHandler => dataValidation}
-<<<<<<< HEAD
-
-=======
->>>>>>> a58345ec
 
 /**
   * The suspicious connections analysis of DNS log data develops a probabilistic model the DNS queries
@@ -24,7 +20,7 @@
 
 object DNSSuspiciousConnectsAnalysis {
 
-<<<<<<< HEAD
+
 
   /**
     * Run suspicious connections analysis on DNS log data.
@@ -68,8 +64,7 @@
     dataValidation.showAndSaveCorruptRecords(corruptDNSRecords, config.hdfsScoredConnect, logger)
   }
 
-=======
->>>>>>> a58345ec
+
   /**
     * Identify anomalous DNS log entries in in the provided data frame.
     *
@@ -80,7 +75,7 @@
     * @param logger
     * @return
     */
-<<<<<<< HEAD
+
   def detectDNSAnomalies(data: DataFrame, config: SuspiciousConnectsConfig,
                          sparkContext: SparkContext,
                          sqlContext: SQLContext,
@@ -94,12 +89,7 @@
     logger.info("Identifying outliers")
     model.score(sparkContext, sqlContext, data, userDomain)
   }
-=======
-  def run(config: SuspiciousConnectsConfig, sparkContext: SparkContext, sqlContext: SQLContext, logger: Logger,
-          inputDNSRecords: DataFrame) = {
-
-    logger.info("Starting DNS suspicious connects analysis.")
->>>>>>> a58345ec
+
 
   /**
     *
@@ -134,7 +124,7 @@
       .na.fill(DefaultQueryResponseCode, Seq(QueryResponseCode))
   }
 
-<<<<<<< HEAD
+
   /**
     *
     * @param inputDNSRecords raw DNS records.
@@ -164,9 +154,7 @@
       .filter(invalidDNSRecordsFilter)
       .select(InSchema: _*)
   }
-=======
-    val cleanDNSRecords = filterAndSelectCleanDNSRecords(inputDNSRecords)
->>>>>>> a58345ec
+
 
   /**
     *
@@ -176,7 +164,7 @@
     */
   def filterScoredDNSRecords(scoredDNSRecords: DataFrame, threshold: Double): DataFrame ={
 
-<<<<<<< HEAD
+
     val filteredDNSRecordsFilter = scoredDNSRecords(Score).leq(threshold) &&
       scoredDNSRecords(Score).gt(dataValidation.ScoreError)
 
@@ -198,124 +186,6 @@
 
   }
 
-=======
-    val model =
-      DNSSuspiciousConnectsModel.trainNewModel(sparkContext, sqlContext, logger, config, cleanDNSRecords, config.topicCount)
-
-    logger.info("Scoring")
-    val scoredDNSRecords = model.score(sparkContext, sqlContext, cleanDNSRecords, userDomain)
-
-    val filteredDNSRecords = filterScoredDNSRecords(scoredDNSRecords, config.threshold)
-
-    val orderedDNSRecords = filteredDNSRecords.orderBy(Score)
-
-    val mostSuspiciousDNSRecords = if(config.maxResults > 0)  orderedDNSRecords.limit(config.maxResults) else orderedDNSRecords
-
-    val outputDNSRecords = mostSuspiciousDNSRecords.select(OutSchema:_*).sort(Score)
-
-    logger.info("DNS  suspicious connects analysis completed.")
-    logger.info("Saving results to : " + config.hdfsScoredConnect)
-    outputDNSRecords.map(_.mkString(config.outputDelimiter)).saveAsTextFile(config.hdfsScoredConnect)
-
-    val invalidDNSRecords = filterAndSelectInvalidDNSRecords(inputDNSRecords)
-    dataValidation.showAndSaveInvalidRecords(invalidDNSRecords, config.hdfsScoredConnect, logger)
-
-    val corruptDNSRecords = filterAndSelectCorruptDNSRecords(scoredDNSRecords)
-    dataValidation.showAndSaveCorruptRecords(corruptDNSRecords, config.hdfsScoredConnect, logger)
-  }
-
-  /**
-    *
-    * @param inputDNSRecords raw DNS records.
-    * @return
-    */
-  def filterAndSelectCleanDNSRecords(inputDNSRecords: DataFrame): DataFrame ={
-
-    val cleanDNSRecordsFilter = inputDNSRecords(Timestamp).isNotNull &&
-      inputDNSRecords(Timestamp).notEqual("") &&
-      inputDNSRecords(Timestamp).notEqual("-") &&
-      inputDNSRecords(UnixTimestamp).isNotNull &&
-      inputDNSRecords(FrameLength).isNotNull &&
-      inputDNSRecords(QueryName).isNotNull &&
-      inputDNSRecords(QueryName).notEqual("") &&
-      inputDNSRecords(QueryName).notEqual("-") &&
-      inputDNSRecords(QueryName).notEqual("(empty)") &&
-      inputDNSRecords(ClientIP).isNotNull &&
-      inputDNSRecords(ClientIP).notEqual("") &&
-      inputDNSRecords(ClientIP).notEqual("-") &&
-      ((inputDNSRecords(QueryClass).isNotNull &&
-        inputDNSRecords(QueryClass).notEqual("") &&
-        inputDNSRecords(QueryClass).notEqual("-")) ||
-        inputDNSRecords(QueryType).isNotNull ||
-        inputDNSRecords(QueryResponseCode).isNotNull)
-
-    inputDNSRecords
-      .filter(cleanDNSRecordsFilter)
-      .select(InSchema: _*)
-      .na.fill(DefaultQueryClass, Seq(QueryClass))
-      .na.fill(DefaultQueryType, Seq(QueryType))
-      .na.fill(DefaultQueryResponseCode, Seq(QueryResponseCode))
-  }
-
-  /**
-    *
-    * @param inputDNSRecords raw DNS records.
-    * @return
-    */
-  def filterAndSelectInvalidDNSRecords(inputDNSRecords: DataFrame): DataFrame ={
-
-    val invalidDNSRecordsFilter = inputDNSRecords(Timestamp).isNull ||
-      inputDNSRecords(Timestamp).equalTo("") ||
-      inputDNSRecords(Timestamp).equalTo("-") ||
-      inputDNSRecords(UnixTimestamp).isNull ||
-      inputDNSRecords(FrameLength).isNull ||
-      inputDNSRecords(QueryName).isNull ||
-      inputDNSRecords(QueryName).equalTo("") ||
-      inputDNSRecords(QueryName).equalTo("-") ||
-      inputDNSRecords(QueryName).equalTo("(empty)") ||
-      inputDNSRecords(ClientIP).isNull ||
-      inputDNSRecords(ClientIP).equalTo("") ||
-      inputDNSRecords(ClientIP).equalTo("-") ||
-      ((inputDNSRecords(QueryClass).isNull ||
-        inputDNSRecords(QueryClass).equalTo("") ||
-        inputDNSRecords(QueryClass).equalTo("-")) &&
-        inputDNSRecords(QueryType).isNull &&
-        inputDNSRecords(QueryResponseCode).isNull)
-
-    inputDNSRecords
-      .filter(invalidDNSRecordsFilter)
-      .select(InSchema: _*)
-  }
-
-  /**
-    *
-    * @param scoredDNSRecords scored DNS records.
-    * @param threshold score tolerance.
-    * @return
-    */
-  def filterScoredDNSRecords(scoredDNSRecords: DataFrame, threshold: Double): DataFrame ={
-
-    val filteredDNSRecordsFilter = scoredDNSRecords(Score).leq(threshold) &&
-      scoredDNSRecords(Score).gt(dataValidation.ScoreError)
-
-    scoredDNSRecords.filter(filteredDNSRecordsFilter)
-  }
-
-  /**
-    *
-    * @param scoredDNSRecords scored DNS records.
-    * @return
-    */
-  def filterAndSelectCorruptDNSRecords(scoredDNSRecords: DataFrame): DataFrame = {
-
-    val corruptDNSRecordsFilter = scoredDNSRecords(Score).equalTo(dataValidation.ScoreError)
-
-    scoredDNSRecords
-      .filter(corruptDNSRecordsFilter)
-      .select(OutSchema: _*)
-
-  }
->>>>>>> a58345ec
 
   val DefaultQueryClass = "unknown"
   val DefaultQueryType = -1
@@ -338,8 +208,5 @@
       QueryTypeField,
       QueryResponseCodeField,
       ScoreField)).fieldNames.map(col)
-<<<<<<< HEAD
-
-=======
->>>>>>> a58345ec
+
 }